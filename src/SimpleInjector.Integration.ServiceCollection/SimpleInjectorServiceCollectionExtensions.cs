--- conflicted
+++ resolved
@@ -73,27 +73,19 @@
             // Set lifestyle before calling setupAction. Code in the delegate might depend on that.
             TrySetDefaultScopedLifestyle(container);
 
-<<<<<<< HEAD
+            // #17: We must register the service scope before calling the setupAction. This allows setup code to
+            // replace it.
+            RegisterServiceScope(options);
+
             setupAction?.Invoke(options);
 
-            RegisterServiceScope(options);
-
-            // Unfortunately, the addition of the IHostedService breaks Azure Functions. Azure Functions do no support
-            // IHostedService. See: https://stackoverflow.com/questions/59947132/. This is why we had to make this
-            // conditional.
+            // #15: Unfortunately, the addition of the IHostedService breaks Azure Functions. Azure Functions do no
+            // support IHostedService. See: https://stackoverflow.com/questions/59947132/. This is why we had to make
+            // this conditional. 
             if (options.EnableHostedServiceResolution)
             {
                 HookAspNetCoreHostHostedServiceServiceProviderInitialization(options);
             }
-=======
-            HookAspNetCoreHostHostedServiceServiceProviderInitialization(options);
-
-            // We must register the service scope before calling the setupAction. This allows setup code to replace
-            // it. See: #17.
-            RegisterServiceScope(options);
-
-            setupAction?.Invoke(options);
->>>>>>> 9f6a71ad
 
             if (options.AutoCrossWireFrameworkComponents)
             {
